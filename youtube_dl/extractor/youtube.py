--- conflicted
+++ resolved
@@ -24,54 +24,7 @@
     orderedSet,
 )
 
-class YoutubeBaseInfoExtractor(InfoExtractor):
-    """Provide base functions for Youtube extractors"""
-    _LOGIN_URL = 'https://accounts.google.com/ServiceLogin'
-    _LANG_URL = r'https://www.youtube.com/?hl=en&persist_hl=1&gl=US&persist_gl=1&opt_out_ackd=1'
-    _AGE_URL = 'http://www.youtube.com/verify_age?next_url=/&gl=US&hl=en'
-    _NETRC_MACHINE = 'youtube'
-    # If True it will raise an error if no login info is provided
-    _LOGIN_REQUIRED = False
-
-    def report_lang(self):
-        """Report attempt to set language."""
-        self.to_screen(u'Setting language')
-
-    def _set_language(self):
-        request = compat_urllib_request.Request(self._LANG_URL)
-        try:
-            self.report_lang()
-            compat_urllib_request.urlopen(request).read()
-        except (compat_urllib_error.URLError, compat_http_client.HTTPException, socket.error) as err:
-            self._downloader.report_warning(u'unable to set language: %s' % compat_str(err))
-            return False
-        return True
-
-    def _login(self):
-        (username, password) = self._get_login_info()
-        # No authentication to be performed
-        if username is None:
-            if self._LOGIN_REQUIRED:
-                raise ExtractorError(u'No login info available, needed for using %s.' % self.IE_NAME, expected=True)
-            return False
-
-        request = compat_urllib_request.Request(self._LOGIN_URL)
-        try:
-            login_page = compat_urllib_request.urlopen(request).read().decode('utf-8')
-        except (compat_urllib_error.URLError, compat_http_client.HTTPException, socket.error) as err:
-            self._downloader.report_warning(u'unable to fetch login page: %s' % compat_str(err))
-            return False
-
-        galx = None
-        dsh = None
-        match = re.search(re.compile(r'<input.+?name="GALX".+?value="(.+?)"', re.DOTALL), login_page)
-        if match:
-          galx = match.group(1)
-        match = re.search(re.compile(r'<input.+?name="dsh".+?value="(.+?)"', re.DOTALL), login_page)
-        if match:
-          dsh = match.group(1)
-
-<<<<<<< HEAD
+
 class YoutubeSubtitlesIE(SubtitlesIE):
 
     def _get_available_subtitles(self, video_id):
@@ -132,69 +85,6 @@
 
 
 class YoutubeIE(YoutubeSubtitlesIE):
-=======
-        # Log in
-        login_form_strs = {
-                u'continue': u'https://www.youtube.com/signin?action_handle_signin=true&feature=sign_in_button&hl=en_US&nomobiletemp=1',
-                u'Email': username,
-                u'GALX': galx,
-                u'Passwd': password,
-                u'PersistentCookie': u'yes',
-                u'_utf8': u'霱',
-                u'bgresponse': u'js_disabled',
-                u'checkConnection': u'',
-                u'checkedDomains': u'youtube',
-                u'dnConn': u'',
-                u'dsh': dsh,
-                u'pstMsg': u'0',
-                u'rmShown': u'1',
-                u'secTok': u'',
-                u'signIn': u'Sign in',
-                u'timeStmp': u'',
-                u'service': u'youtube',
-                u'uilel': u'3',
-                u'hl': u'en_US',
-        }
-        # Convert to UTF-8 *before* urlencode because Python 2.x's urlencode
-        # chokes on unicode
-        login_form = dict((k.encode('utf-8'), v.encode('utf-8')) for k,v in login_form_strs.items())
-        login_data = compat_urllib_parse.urlencode(login_form).encode('ascii')
-        request = compat_urllib_request.Request(self._LOGIN_URL, login_data)
-        try:
-            self.report_login()
-            login_results = compat_urllib_request.urlopen(request).read().decode('utf-8')
-            if re.search(r'(?i)<form[^>]* id="gaia_loginform"', login_results) is not None:
-                self._downloader.report_warning(u'unable to log in: bad username or password')
-                return False
-        except (compat_urllib_error.URLError, compat_http_client.HTTPException, socket.error) as err:
-            self._downloader.report_warning(u'unable to log in: %s' % compat_str(err))
-            return False
-        return True
-
-    def _confirm_age(self):
-        age_form = {
-                'next_url':     '/',
-                'action_confirm':   'Confirm',
-                }
-        request = compat_urllib_request.Request(self._AGE_URL, compat_urllib_parse.urlencode(age_form))
-        try:
-            self.report_age_confirmation()
-            compat_urllib_request.urlopen(request).read().decode('utf-8')
-        except (compat_urllib_error.URLError, compat_http_client.HTTPException, socket.error) as err:
-            raise ExtractorError(u'Unable to confirm age: %s' % compat_str(err))
-        return True
-
-    def _real_initialize(self):
-        if self._downloader is None:
-            return
-        if not self._set_language():
-            return
-        if not self._login():
-            return
-        self._confirm_age()
-
-class YoutubeIE(YoutubeBaseInfoExtractor):
->>>>>>> 1865ed31
     IE_DESC = u'YouTube.com'
     _VALID_URL = r"""^
                      (
@@ -205,7 +95,7 @@
                          (?:                                                  # the various things that can precede the ID:
                              (?:(?:v|embed|e)/)                               # v/ or embed/ or e/
                              |(?:                                             # or the v= param in all its forms
-                                 (?:(?:watch|movie)(?:_popup)?(?:\.php)?)?    # preceding watch(_popup|.php) or nothing (like /?v=xxxx)
+                                 (?:watch|movie(?:_popup)?(?:\.php)?)?              # preceding watch(_popup|.php) or nothing (like /?v=xxxx)
                                  (?:\?|\#!?)                                  # the params delimiter ? or # or #!
                                  (?:.*?&)?                                    # any other preceding param (like /?s=tuff&v=xxxx)
                                  v=
@@ -491,8 +381,6 @@
         else:
             raise ExtractorError(u'Unable to decrypt signature, key length %d not supported; retrying might work' % (len(s)))
 
-<<<<<<< HEAD
-=======
     def _decrypt_signature_age_gate(self, s):
         # The videos with age protection use another player, so the algorithms
         # can be different.
@@ -601,7 +489,6 @@
             subtitles.append(subtitle)
         return subtitles
 
->>>>>>> 1865ed31
     def _print_formats(self, formats):
         print('Available formats:')
         for x in formats:
