--- conflicted
+++ resolved
@@ -177,13 +177,9 @@
                 encodeFilename(self.probe_executable, True),
                 encodeArgument('-show_streams'),
                 encodeFilename(self._ffmpeg_filename_argument(path), True)]
-<<<<<<< HEAD
             if self._downloader.params.get('verbose', False):
-                self._downloader.to_screen('[debug] ffprobe command line: %s' % shell_quote(cmd))
-            handle = subprocess.Popen(cmd, stderr=compat_subprocess_get_DEVNULL(), stdout=subprocess.PIPE)
-=======
+                self._downloader.to_screen('[debug] %s command line: %s' % (self.basename, shell_quote(cmd)))
             handle = subprocess.Popen(cmd, stderr=compat_subprocess_get_DEVNULL(), stdout=subprocess.PIPE, stdin=subprocess.PIPE)
->>>>>>> 8fb474fb
             output = handle.communicate()[0]
             if handle.wait() != 0:
                 return None
